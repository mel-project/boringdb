#![allow(clippy::mutable_key_type)]
use crate::globals::GLOBAL_PSEUDO_TIME;
use crate::{low_level::LowLevel, DbError};
use crate::types::BoringResult;

use std::collections::BTreeMap;
use std::mem::ManuallyDrop;
use std::ops::{Bound, RangeBounds};
use std::sync::atomic::Ordering;
use std::sync::Arc;
use std::thread::JoinHandle;
use std::time::{Duration, Instant};

use bytes::Bytes;
use flume::{Receiver, Sender};
use genawaiter::rc::Gen;
use itertools::Itertools;
use nanorand::Rng;
use parking_lot::{Mutex, RwLock, RwLockUpgradableReadGuard, RwLockWriteGuard};
use priority_queue::PriorityQueue;
<<<<<<< HEAD
use rusqlite::{OptionalExtension, Row};

/// A clonable on-disk mapping, corresponding to a table in SQLite
#[derive(Clone)]
pub struct Dict {
    inner: Arc<DictInner>,
}

impl Dict {
    /// Gets a key/value pair.
    pub fn get(&self, key: &[u8]) -> Result<Option<Bytes>> {
        self.inner.read(key)
    }

    /// Inserts a key/value pair.
    pub fn insert(&self, key: impl Into<Bytes>, val: impl Into<Bytes>) -> Result<Option<Bytes>> {
        self.inner.write(key.into(), val.into())
    }

    /// Delete a key.
    pub fn remove(&self, key: &[u8]) -> Result<Option<Bytes>> {
        self.inner.remove(key)
    }

    /// Create a new mapping based on a table name.
    pub(crate) fn new(low_level: Arc<LowLevel>, table_name: &str) -> Self {
        Self {
            inner: Arc::new(DictInner::new(low_level, table_name)),
        }
    }

    /// Iterate through tuples of keys and values, where the keys fall within the specified range.
    ///
    /// **Note**: currently this function returns an iterator that locks the whole dictionary until it is dropped. This will change the future.
    pub fn range<'a, K: AsRef<[u8]> + Ord + 'a, R: RangeBounds<K> + 'a>(
        &'a self,
        range: R,
    ) -> Result<impl Iterator<Item = Result<(Bytes, Bytes)>> + 'a> {
        let tx = self.transaction()?;
        let gen = Gen::new(move |co| async move {
            let it = tx.range(range);
            match it {
                Ok(it) => {
                    for val in it {
                        co.yield_(val).await;
                    }
                }
                Err(err) => {
                    co.yield_(Err(err)).await;
                }
            }
        });
        Ok(gen.into_iter())
    }

    /// Runs a transaction. This is NOT optimistic, but rather locking, so care should be taken to avoid long-running transactions.
    pub fn transaction(&'_ self) -> Result<Transaction<'_>> {
        let cache = self.inner.cache.write();
        let txn = Transaction {
            send_change: &self.inner.send_change,
            cache,
            read_uncached: Box::new(move |val| self.inner.read_uncached(val)),
            cache_priorities: &self.inner.cache_priorities,
            dinner: &self.inner,
            to_write: Default::default(),
        };
        Ok(txn)
    }

    /// Flushes to disk. Guarantees that all operations that happens before the call reaches disk before this call terminates.
    ///
    /// **Note**: This can be very slow, especially after a large number of writes. Calling this function is not needed for atomicity or crash-safety, but only when you want to absolutely prevent the database from traveling "back in time" a few seconds in case of a crash. Usually this is only needed if you e.g. want to store a reference to an object in this boringdb database in some other database, and you cannot tolerate "dangling pointers".
    pub fn flush(&self) -> Result<()> {
        self.inner.flush()
    }
}

/// A transaction handle, which is passed to transaction closures.
pub struct Transaction<'a> {
    send_change: &'a Sender<SyncInstruction>,
    cache: RwLockWriteGuard<'a, BTreeMap<Bytes, CacheEntry>>,
    cache_priorities: &'a Mutex<PriorityQueue<Bytes, u64>>,
    to_write: Vec<(Bytes, Option<Bytes>)>,
    dinner: &'a DictInner,
    read_uncached: Box<dyn Fn(&[u8]) -> Result<Option<Bytes>> + 'a>,
}

impl<'a> Drop for Transaction<'a> {
    fn drop(&mut self) {
        let _ = throttled_send(
            self.send_change,
            SyncInstruction::WriteBatch(self.to_write.clone()),
        );
    }
}

impl<'a> Transaction<'a> {
    /// Inserts a key/value pair.
    pub fn insert(&mut self, key: impl Into<Bytes>, val: impl Into<Bytes>) -> Result<()> {
        let key: Bytes = key.into();
        let val: Bytes = val.into();
        self.cache.insert(key.clone(), CacheEntry::new(val.clone()));
        self.cache_priorities
            .lock()
            .push(key.clone(), get_pseudotime());
        self.to_write.push((key, Some(val)));
        Ok(())
    }
=======
use rusqlite::OptionalExtension;
>>>>>>> 8ca7d8ec


/// A non-cloneable on-disk mapping
struct DictInner {
    cache: RwLock<BTreeMap<Bytes, CacheEntry>>,
    cache_priorities: Mutex<PriorityQueue<Bytes, u64>>,
    send_change: ManuallyDrop<Sender<SyncInstruction>>,
    thread_handle: Option<JoinHandle<Option<()>>>,
    low_level: Arc<LowLevel>,
    gc_threshold: usize,
    read_statement: String,
    table_name: String,
}

impl Drop for DictInner {
    fn drop(&mut self) {
        unsafe {
            ManuallyDrop::drop(&mut self.send_change);
        }

        self.thread_handle.take()
            .expect("JoinHandle was None.")
            .join()
            .expect("Could not join on the thread.");
    }
}

impl DictInner {
    /// Create a new map inner.
    fn new(low_level: Arc<LowLevel>, table_name: &str) -> Self {
        let (send_change, recv_change) = flume::bounded(20000);
        let thread_handle = {
            let table_name = table_name.to_string();
            let write_statement = format!("insert into {}(key, value) values ($1, $2) on conflict(key) do update set value = excluded.value", table_name);
            let delete_statement = format!("delete from {} where key = $1", table_name);
            let low_level = low_level.clone();
            Some(
                std::thread::Builder::new()
                    .name(format!("boringdb-{}", table_name))
                    .spawn(move || {
                        sync_to_disk(recv_change, low_level, write_statement, delete_statement)
                    })
                    .expect("Could not join on the thread."),
            )
        };

        Self {
            cache: Default::default(),
            cache_priorities: Default::default(),
            send_change: ManuallyDrop::new(send_change),
            thread_handle,
            low_level,
            read_statement: format!("select value from {} where key = $1", table_name),
            gc_threshold: 100000,
            table_name: table_name.to_string(),
        }
    }

    /// Maybe garbage collect
    fn maybe_gc(&self) -> BoringResult<()> {
        if nanorand::tls_rng().generate_range(0u32..=100000) == 0 {
            let cache = self.cache.upgradable_read();
            let old_len = cache.len();
            if cache.len() > self.gc_threshold {
                if let Ok(mut cache) = RwLockUpgradableReadGuard::try_upgrade(cache) {
                    // we flush everything
                    self.flush()?;
                    assert_eq!(0, self.send_change.len());
                    if let Some(mut priorities) = self.cache_priorities.try_lock() {
                        log::warn!("garbage collect started! {} priorities", priorities.len());
                        while let Some((k, _)) = priorities.pop() {
                            cache.remove(&k);
                            if cache.len() < self.gc_threshold / 2 {
                                break;
                            }
                        }
                        if cache.len() > self.gc_threshold / 2 {
                            log::warn!("** LRU failed to get the cache size under control? Killing everything just because**");
                            cache.clear();
                        }
                        log::warn!("GC complete: {} => {}", old_len, cache.len());
                    }
                }
            }
        }

        Ok(())
    }

    /// Flushes to disk
    fn flush(&self) -> BoringResult<()> {
        let (sender, receiver) = flume::bounded(0);
        throttled_send(&self.send_change, SyncInstruction::Flush(sender))
            .map_err(|_| DbError::WriteThreadFailed)?;
        receiver.recv().map_err(|_| DbError::WriteThreadFailed)
    }

    /// Deletes a key.
    fn remove(&self, key: &[u8]) -> BoringResult<Option<Bytes>> {
        let mut cache = self.cache.write();
        let previous = match cache.get_mut(key) {
            None => {
                let val = self.read_uncached(key)?;
                if let Some(val) = val.as_ref() {
                    let mut entry = CacheEntry::new(val.clone());
                    entry.deleted = true;
                    cache.insert(Bytes::copy_from_slice(key), entry);
                }
                val
            }
            Some(val) => {
                if val.deleted {
                    return Ok(None);
                }
                val.deleted = true;
                Some(val.value.clone())
            }
        };
        // we now signal the background thread
        throttled_send(
            &self.send_change,
            SyncInstruction::Delete(Bytes::copy_from_slice(key)),
        )
            .map_err(|_| DbError::WriteThreadFailed)?;
        drop(cache);
        Ok(previous)
    }

    /// Writes a key-value pair, returning the previous value
    fn write(&self, key: Bytes, value: Bytes) -> BoringResult<Option<Bytes>> {
        // first populate the cache
        self.maybe_gc()?;
        let mut cache = self.cache.write();
        // we want to return the previous value.
        // if there's a previous value in the cache, perfect! that's our previous value
        // otherwise, the previous value is in the disk. the disk value cannot possibly be out of date, because if there are inflight writes, there would be cache.
        let previous: Option<Bytes> = cache
            .insert(key.clone(), CacheEntry::new(value.clone()))
            .map(|v| v.value);

        // we now signal the background thread
        let actual_previous: Option<Bytes> = match previous {
            None => self.read_uncached(&key)?,
            Some(val) => Some(val),
        };

        throttled_send(
            &self.send_change,
            SyncInstruction::Write(key.clone(), value),
        )
            .map_err(|_| DbError::WriteThreadFailed)?;
        drop(cache);

        self.cache_priorities.lock().push(key, increment_and_output_pseudotime());

        Ok(actual_previous)
    }

    /// Reads, using the cache
    fn read(&self, key: &[u8]) -> BoringResult<Option<Bytes>> {
        self.maybe_gc()?;
        let cache = self.cache.upgradable_read();
        // first we check the cache
        if let Some((key, res)) = cache.get_key_value(key) {
            if res.deleted {
                return Ok(None);
            }
            let value = res.value.clone();
            if nanorand::tls_rng().generate_range(0usize..=100) == 0 {
                self.cache_priorities
                    .lock()
                    .push(key.clone(), increment_and_output_pseudotime());
            }
            Ok(Some(value))
        } else {
            let value: Option<Bytes> = self.read_uncached(key)?;
            // try to upgrade to write lock. if we can't, that's okay too
            let cache = RwLockUpgradableReadGuard::try_upgrade(cache);
            if let Ok(mut cache) = cache {
                let key = Bytes::copy_from_slice(key);
                if let Some(value) = value.as_ref() {
                    cache.insert(key.clone(), CacheEntry::new(value.clone()));
                }
                drop(cache);
                self.cache_priorities.lock().push(key, increment_and_output_pseudotime());
            }

            Ok(value)
        }
    }

    /// Reads, bypassing the cache
    fn read_uncached(&self, key: &[u8]) -> BoringResult<Option<Bytes>> {
        let read_statement = self.read_statement.clone();

        let result: Option<Vec<u8>> = self.low_level.transaction(move |transaction| {
            let mut statement: rusqlite::CachedStatement = transaction.prepare_cached(&read_statement)?;
            statement.query_row(&[key], |r| r.get(0)).optional()
        })?;

        Ok(result.map(|v| v.into()))
    }

    /// Gets all the keys, from the disk, within a range.
    fn range_keys_uncached<'a>(&self, range: impl RangeBounds<&'a [u8]>) -> BoringResult<Vec<Bytes>> {
        fn to_vec(row: &rusqlite::Row) -> Result<Vec<u8>, rusqlite::Error> {
            row.get::<usize, Vec<u8>>(0)
        }
        Ok(self.low_level.transaction(|transaction: rusqlite::Transaction| {
            let res: rusqlite::Result<Vec<Vec<u8>>> = match (range.start_bound(), range.end_bound())
            {
                (Bound::Included(start), Bound::Included(end)) => transaction
                    .prepare_cached(&format!(
                        "select key from {} where key >= $1 and key <= $2 ",
                        self.table_name
                    ))?
                    .query_map(&[start, end], to_vec)?
                    .collect(),
                (Bound::Included(start), Bound::Excluded(end)) => transaction
                    .prepare_cached(&format!(
                        "select key from {} where key >= $1 and key <  $2 ",
                        self.table_name
                    ))?
                    .query_map(&[start, end], to_vec)?
                    .collect(),
                (Bound::Included(start), Bound::Unbounded) => transaction
                    .prepare_cached(&format!(
                        "select key from {} where key >= $1 ",
                        self.table_name
                    ))?
                    .query_map(&[start], to_vec)?
                    .collect(),
                (Bound::Excluded(start), Bound::Included(end)) => transaction
                    .prepare_cached(&format!(
                        "select key from {} where key > $1 and key <= $2",
                        self.table_name
                    ))?
                    .query_map(&[start, end], to_vec)?
                    .collect(),
                (Bound::Excluded(start), Bound::Excluded(end)) => transaction
                    .prepare_cached(&format!(
                        "select key from {} where key > $1 and key < $2",
                        self.table_name
                    ))?
                    .query_map(&[start, end], to_vec)?
                    .collect(),
                (Bound::Excluded(start), Bound::Unbounded) => transaction
                    .prepare_cached(&format!(
                        "select key from {} where key > $1",
                        self.table_name
                    ))?
                    .query_map(&[start], to_vec)?
                    .collect(),
                (Bound::Unbounded, Bound::Included(end)) => transaction
                    .prepare_cached(&format!(
                        "select key from {} where key <= $1",
                        self.table_name
                    ))?
                    .query_map(&[end], to_vec)?
                    .collect(),
                (Bound::Unbounded, Bound::Excluded(end)) => transaction
                    .prepare_cached(&format!(
                        "select key from {} where key < $1",
                        self.table_name
                    ))?
                    .query_map(&[end], to_vec)?
                    .collect(),
                (Bound::Unbounded, Bound::Unbounded) => transaction
                    .prepare_cached(&format!("select key from {}", self.table_name))?
                    .query_map([], to_vec)?
                    .collect(),
            };
            let mut toret: Vec<Bytes> = Vec::new();

            for row in res? {
                toret.push(row.into());
            }

            for pair in toret.windows(2) {
                assert!(pair[0] < pair[1]);
            }

            Ok(toret)
        })?)
    }
}

/// A cloneable on-disk mapping, corresponding to a table in SQLite
#[derive(Clone)]
pub struct Dict {
    inner: Arc<DictInner>,
}

impl Dict {
    /// Gets a key/value pair.
    pub fn get(&self, key: &[u8]) -> BoringResult<Option<Bytes>> {
        self.inner.read(key)
    }

    /// Inserts a key/value pair.
    pub fn insert(&self, key: impl Into<Bytes>, val: impl Into<Bytes>) -> BoringResult<Option<Bytes>> {
        self.inner.write(key.into(), val.into())
    }

    /// Delete a key.
    pub fn remove(&self, key: &[u8]) -> BoringResult<Option<Bytes>> {
        self.inner.remove(key)
    }

    /// Create a new mapping based on a table name.
    pub(crate) fn new(low_level: Arc<LowLevel>, table_name: &str) -> Self {
        Self {
            inner: Arc::new(DictInner::new(low_level, table_name)),
        }
    }

    /// Iterate through tuples of keys and values, where the keys fall within the specified range.
    ///
    /// **Note**: currently this function returns an iterator that locks the whole dictionary until it is dropped. This will change the future.
    pub fn range<'a, K: AsRef<[u8]> + Ord + 'a, R: RangeBounds<K> + 'a>(
        &'a self,
        range: R,
    ) -> BoringResult<impl Iterator<Item = BoringResult<(Bytes, Bytes)>> + 'a> {
        let tx = self.transaction()?;
        let gen = Gen::new(move |co| async move {
            let it = tx.range(range);
            match it {
                Ok(it) => {
                    for val in it {
                        co.yield_(val).await;
                    }
                }
                Err(err) => {
                    co.yield_(Err(err)).await;
                }
            }
        });
        Ok(gen.into_iter())
    }

    /// Runs a transaction. This is NOT optimistic, but rather locking, so care should be taken to avoid long-running transactions.
    pub fn transaction(&'_ self) -> BoringResult<Transaction<'_>> {
        let cache = self.inner.cache.write();
        let transaction = Transaction {
            send_change: &self.inner.send_change,
            cache,
            read_uncached: Box::new(move |val| self.inner.read_uncached(val)),
            cache_priorities: &self.inner.cache_priorities,
            dinner: &self.inner,
            to_write: Default::default(),
        };
        Ok(transaction)
    }

    /// Flushes to disk. Guarantees that all operations that happens before the call reaches disk before this call terminates.
    ///
    /// **Note**: This can be very slow, especially after a large number of writes. Calling this function is not needed for atomicity or crash-safety, but only when you want to absolutely prevent the database from traveling "back in time" a few seconds in case of a crash. Usually this is only needed if you e.g. want to store a reference to an object in this boringdb database in some other database, and you cannot tolerate "dangling pointers".
    pub fn flush(&self) -> BoringResult<()> {
        self.inner.flush()
    }
}

/// A transaction handle, which is passed to transaction closures.
pub struct Transaction<'a> {
    send_change: &'a Sender<SyncInstruction>,
    cache: RwLockWriteGuard<'a, BTreeMap<Bytes, CacheEntry>>,
    cache_priorities: &'a Mutex<PriorityQueue<Bytes, u64>>,
    to_write: Vec<(Bytes, Option<Bytes>)>,
    dinner: &'a DictInner,
    read_uncached: Box<dyn Fn(&[u8]) -> BoringResult<Option<Bytes>> + 'a>,
}

impl<'a> Drop for Transaction<'a> {
    fn drop(&mut self) {
        let _ = throttled_send(
            &self.send_change,
            SyncInstruction::WriteBatch(self.to_write.clone()),
        );
    }
}

impl<'a> Transaction<'a> {
    /// Inserts a key/value pair.
    pub fn insert(&mut self, key: impl Into<Bytes>, val: impl Into<Bytes>) -> BoringResult<()> {
        let key: Bytes = key.into();
        let val: Bytes = val.into();
        self.cache.insert(key.clone(), CacheEntry::new(val.clone()));
        self.cache_priorities
            .lock()
            .push(key.clone(), increment_and_output_pseudotime());
        self.to_write.push((key, Some(val)));

        Ok(())
    }

    /// Delete a key.
    pub fn remove(&mut self, key: impl AsRef<[u8]>) -> BoringResult<()> {
        if let Some(entry) = self.cache.get_mut(key.as_ref()) {
            entry.deleted = true;
            self.to_write
                .push((Bytes::copy_from_slice(key.as_ref()), None));
        }

        Ok(())
    }

    /// Gets a key/value pair.
    pub fn get(&self, key: &[u8]) -> BoringResult<Option<Bytes>> {
        if let Some(res) = self.cache.get(key) {
            if res.deleted {
                return Ok(None);
            }
            let value = res.value.clone();
            Ok(Some(value))
        } else {
            let value = (self.read_uncached)(key)?;
            // if let Some(value) = value.as_ref() {
            //     self.cache
            //         .insert(Bytes::copy_from_slice(key), CacheEntry::new(value.clone()));
            // }
            Ok(value)
        }
    }

    /// Iterate through tuples of keys and values, where the keys fall within the specified range.
    pub fn range<K: AsRef<[u8]> + Ord, R: RangeBounds<K>>(
        &'_ self,
        range: R,
    ) -> BoringResult<impl Iterator<Item = BoringResult<(Bytes, Bytes)>> + '_> {
        let start_bound = match range.start_bound() {
            Bound::Included(v) => Bound::Included(v.as_ref()),
            Bound::Excluded(v) => Bound::Excluded(v.as_ref()),
            Bound::Unbounded => Bound::Unbounded,
        };
        let end_bound = match range.end_bound() {
            Bound::Included(v) => Bound::Included(v.as_ref()),
            Bound::Excluded(v) => Bound::Excluded(v.as_ref()),
            Bound::Unbounded => Bound::Unbounded,
        };
        let range = (start_bound, end_bound);
        let disk_iter = self.dinner.range_keys_uncached(range)?.into_iter();
        let cache_iter = self.cache.range::<[u8], _>(range).map(|v| v.0.clone());
        // are we sure these are sorted?
        let gen = Gen::new(|co| async move {
            for key in itertools::merge(disk_iter, cache_iter).dedup() {
                let value = self.get(&key);

                match value {
                    Err(error) => co.yield_(Err(error)).await,
                    Ok(None) => continue,
                    Ok(Some(value)) => co.yield_(Ok((key, value))).await,
                }
            }
        });

        Ok(gen.into_iter())
    }
}

/// A cache entry
#[derive(Debug)]
struct CacheEntry {
    value: Bytes,
    deleted: bool,
}

impl CacheEntry {
    fn new(value: Bytes) -> Self {
        Self {
            value,
            deleted: false,
        }
    }
}

fn increment_and_output_pseudotime() -> u64 {
    GLOBAL_PSEUDO_TIME.fetch_add(1, Ordering::Relaxed)
}

fn throttled_send<T>(sender: &Sender<T>, val: T) -> Result<(), flume::SendError<T>> {
    // TODO something better
    // let throttle = Duration::from_secs_f64(-(100.0 / ((sender.len() as f64) - 10000.0)) - 0.01);
    // std::thread::sleep(throttle);
    sender.send(val)
}

/// A syncer instruction
#[derive(Debug)]
enum SyncInstruction {
    Flush(Sender<()>),
    WriteBatch(Vec<(Bytes, Option<Bytes>)>),
    Write(Bytes, Bytes),
    Delete(Bytes),
}

fn sync_to_disk(
    recv_change: Receiver<SyncInstruction>,
    low_level: Arc<LowLevel>,
    write_statement: String,
    delete_statement: String,
) -> Option<()> {
    // To prevent excessively bursty backpressure, we limit the amount of time spent within a transaction.
    // This is done through a TCP-like AIMD approach where we adjust the maximum batch size.
    const MAX_TX_TIME: Duration = Duration::from_millis(200);
    let mut max_batch_size: usize = 100;

    log::debug!("sync_to_disk started");
    let mut instructions: Vec<SyncInstruction> = Vec::new();

    for batch_no in 0u64.. {
        instructions.push(recv_change.recv().ok()?);

        let deadline: Instant = Instant::now() + Duration::from_millis(50);

        while let Ok(instr) = recv_change.recv_deadline(deadline) {
            instructions.push(instr);

            if instructions.len() >= max_batch_size {
                break;
            }
        }

        log::debug!(
            "[{}] sync_to_disk got {}/{} instructions",
            batch_no,
            instructions.len(),
            max_batch_size,
        );

        // continue;

        if instructions.len() >= max_batch_size {
            max_batch_size += (max_batch_size / 10).max(10);
        }

        let mut flush_buff = Vec::new();

        // Writes
        let mut writes: BTreeMap<Bytes, Option<Bytes>> = BTreeMap::new();

        for instruction in instructions.drain(..) {
            match instruction {
                SyncInstruction::Write(key, value) => {
                    writes.insert(key, Some(value));
                }
                SyncInstruction::Delete(key) => {
                    // if writes.remove(&key).is_none() {
                    writes.insert(key, None);
                    // }
                }
                SyncInstruction::Flush(flush) => flush_buff.push(flush),
                SyncInstruction::WriteBatch(kvv) => {
                    for (key, value) in kvv {
                        writes.insert(key, value);
                    }
                }
            }
        }

        let tx_start_time = Instant::now();

        low_level
            .transaction(|transaction| {
                {
                    let mut write_statement = transaction.prepare_cached(&write_statement)?;
                    let mut delete_statement = transaction.prepare_cached(&delete_statement)?;
                    for (key, value) in writes {
                        if let Some(value) = value {
                            write_statement.execute(&[key.as_ref(), value.as_ref()])?;
                        } else {
                            delete_statement.execute(&[key.as_ref()])?;
                        }
                    }
                }
                transaction.commit()?;
                Ok(())
            })
            .unwrap();

        let elapsed = tx_start_time.elapsed();
<<<<<<< HEAD
        eprintln!(
=======

        log::debug!(
>>>>>>> 8ca7d8ec
            "[{}] sync_to_disk finished in {:?}",
            batch_no,
            tx_start_time.elapsed()
        );

        if elapsed > MAX_TX_TIME {
            max_batch_size = max_batch_size * 9 / 10;
        }

        // flush_buff.iter().for_each(|flush| {
        //     flush.send(()).ok()?;
        // });

        for flush in flush_buff {
            flush.send(()).ok()?;
        }
    }
    unreachable!()
}<|MERGE_RESOLUTION|>--- conflicted
+++ resolved
@@ -18,118 +18,7 @@
 use nanorand::Rng;
 use parking_lot::{Mutex, RwLock, RwLockUpgradableReadGuard, RwLockWriteGuard};
 use priority_queue::PriorityQueue;
-<<<<<<< HEAD
-use rusqlite::{OptionalExtension, Row};
-
-/// A clonable on-disk mapping, corresponding to a table in SQLite
-#[derive(Clone)]
-pub struct Dict {
-    inner: Arc<DictInner>,
-}
-
-impl Dict {
-    /// Gets a key/value pair.
-    pub fn get(&self, key: &[u8]) -> Result<Option<Bytes>> {
-        self.inner.read(key)
-    }
-
-    /// Inserts a key/value pair.
-    pub fn insert(&self, key: impl Into<Bytes>, val: impl Into<Bytes>) -> Result<Option<Bytes>> {
-        self.inner.write(key.into(), val.into())
-    }
-
-    /// Delete a key.
-    pub fn remove(&self, key: &[u8]) -> Result<Option<Bytes>> {
-        self.inner.remove(key)
-    }
-
-    /// Create a new mapping based on a table name.
-    pub(crate) fn new(low_level: Arc<LowLevel>, table_name: &str) -> Self {
-        Self {
-            inner: Arc::new(DictInner::new(low_level, table_name)),
-        }
-    }
-
-    /// Iterate through tuples of keys and values, where the keys fall within the specified range.
-    ///
-    /// **Note**: currently this function returns an iterator that locks the whole dictionary until it is dropped. This will change the future.
-    pub fn range<'a, K: AsRef<[u8]> + Ord + 'a, R: RangeBounds<K> + 'a>(
-        &'a self,
-        range: R,
-    ) -> Result<impl Iterator<Item = Result<(Bytes, Bytes)>> + 'a> {
-        let tx = self.transaction()?;
-        let gen = Gen::new(move |co| async move {
-            let it = tx.range(range);
-            match it {
-                Ok(it) => {
-                    for val in it {
-                        co.yield_(val).await;
-                    }
-                }
-                Err(err) => {
-                    co.yield_(Err(err)).await;
-                }
-            }
-        });
-        Ok(gen.into_iter())
-    }
-
-    /// Runs a transaction. This is NOT optimistic, but rather locking, so care should be taken to avoid long-running transactions.
-    pub fn transaction(&'_ self) -> Result<Transaction<'_>> {
-        let cache = self.inner.cache.write();
-        let txn = Transaction {
-            send_change: &self.inner.send_change,
-            cache,
-            read_uncached: Box::new(move |val| self.inner.read_uncached(val)),
-            cache_priorities: &self.inner.cache_priorities,
-            dinner: &self.inner,
-            to_write: Default::default(),
-        };
-        Ok(txn)
-    }
-
-    /// Flushes to disk. Guarantees that all operations that happens before the call reaches disk before this call terminates.
-    ///
-    /// **Note**: This can be very slow, especially after a large number of writes. Calling this function is not needed for atomicity or crash-safety, but only when you want to absolutely prevent the database from traveling "back in time" a few seconds in case of a crash. Usually this is only needed if you e.g. want to store a reference to an object in this boringdb database in some other database, and you cannot tolerate "dangling pointers".
-    pub fn flush(&self) -> Result<()> {
-        self.inner.flush()
-    }
-}
-
-/// A transaction handle, which is passed to transaction closures.
-pub struct Transaction<'a> {
-    send_change: &'a Sender<SyncInstruction>,
-    cache: RwLockWriteGuard<'a, BTreeMap<Bytes, CacheEntry>>,
-    cache_priorities: &'a Mutex<PriorityQueue<Bytes, u64>>,
-    to_write: Vec<(Bytes, Option<Bytes>)>,
-    dinner: &'a DictInner,
-    read_uncached: Box<dyn Fn(&[u8]) -> Result<Option<Bytes>> + 'a>,
-}
-
-impl<'a> Drop for Transaction<'a> {
-    fn drop(&mut self) {
-        let _ = throttled_send(
-            self.send_change,
-            SyncInstruction::WriteBatch(self.to_write.clone()),
-        );
-    }
-}
-
-impl<'a> Transaction<'a> {
-    /// Inserts a key/value pair.
-    pub fn insert(&mut self, key: impl Into<Bytes>, val: impl Into<Bytes>) -> Result<()> {
-        let key: Bytes = key.into();
-        let val: Bytes = val.into();
-        self.cache.insert(key.clone(), CacheEntry::new(val.clone()));
-        self.cache_priorities
-            .lock()
-            .push(key.clone(), get_pseudotime());
-        self.to_write.push((key, Some(val)));
-        Ok(())
-    }
-=======
 use rusqlite::OptionalExtension;
->>>>>>> 8ca7d8ec
 
 
 /// A non-cloneable on-disk mapping
@@ -232,7 +121,7 @@
         let mut cache = self.cache.write();
         let previous = match cache.get_mut(key) {
             None => {
-                let val = self.read_uncached(key)?;
+                let val = self.read_uncached(&key)?;
                 if let Some(val) = val.as_ref() {
                     let mut entry = CacheEntry::new(val.clone());
                     entry.deleted = true;
@@ -710,12 +599,8 @@
             .unwrap();
 
         let elapsed = tx_start_time.elapsed();
-<<<<<<< HEAD
-        eprintln!(
-=======
 
         log::debug!(
->>>>>>> 8ca7d8ec
             "[{}] sync_to_disk finished in {:?}",
             batch_no,
             tx_start_time.elapsed()
